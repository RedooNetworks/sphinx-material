<!--
  Copyright (c) 2016-2020 Martin Donath <martin.donath@squidfunk.com>

  Permission is hereby granted, free of charge, to any person obtaining a copy
  of this software and associated documentation files (the "Software"), to
  deal in the Software without restriction, including without limitation the
  rights to use, copy, modify, merge, publish, distribute, sublicense, and/or
  sell copies of the Software, and to permit persons to whom the Software is
  furnished to do so, subject to the following conditions:

  The above copyright notice and this permission notice shall be included in
  all copies or substantial portions of the Software.

  THE SOFTWARE IS PROVIDED "AS IS", WITHOUT WARRANTY OF ANY KIND, EXPRESS OR
  IMPLIED, INCLUDING BUT NOT LIMITED TO THE WARRANTIES OF MERCHANTABILITY,
  FITNESS FOR A PARTICULAR PURPOSE AND NON-INFRINGEMENT. IN NO EVENT SHALL THE
  AUTHORS OR COPYRIGHT HOLDERS BE LIABLE FOR ANY CLAIM, DAMAGES OR OTHER
  LIABILITY, WHETHER IN AN ACTION OF CONTRACT, TORT OR OTHERWISE, ARISING
  FROM, OUT OF OR IN CONNECTION WITH THE SOFTWARE OR THE USE OR OTHER DEALINGS
  IN THE SOFTWARE.
-->

<<<<<<< HEAD
{% extends "overrides/main.html" %}

<!-- Render hero under tabs -->
{% block tabs %}
  {{ super() }}

  <style>

    /* Application header should be static for the landing page */
    .md-header {
      position: initial;
    }

    /* Remove spacing, as we cannot hide it completely */
    .md-main__inner {
      margin: 0;
    }

    /* Hide main content for now */
    .md-content {
      display: none;
    }

    /* Gradient background + blob */
    .tx-container {
      padding-top: 1rem;
      background:
        url("data:image/svg+xml;utf8,<svg xmlns='http://www.w3.org/2000/svg' viewBox='0 0 1123 258'><path d='M1123.97,2.105c0.222,0 0,256.95 0,256.95l-1125.2,0l0,-48.177c0,0 15.954,4.645 54.489,4.645c116.177,0 196.902,-91.837 324.776,-91.837c120.62,0 113.834,45.468 254.071,45.468c140.237,0 214.262,-167.049 491.868,-167.049Z' style='fill: white' /></svg>") no-repeat bottom,
        linear-gradient(
          to bottom,
          var(--md-primary-fg-color),
          hsla(160deg, 47%, 55%, 1) 99%,
          white 99%
        );
    }

    /* Set inverted text color on hero */
    .tx-hero {
      margin: 0 .8rem;
      color: var(--md-primary-bg-color);
    }

    /* Make main headline thicker */
    .tx-hero h1 {
      margin-bottom: 1rem;
      color: currentColor;
      font-weight: 700;
    }

    /* Ensure that blob doesn't overlap buttons */
    .tx-hero__content {
      padding-bottom: 6rem;
    }

    /* Adjust spacing of buttons and invert them */
    .tx-hero .md-button {
      margin-top: .5rem;
      margin-right: .5rem;
      color: var(--md-primary-bg-color);
    }

    /* Invert primary button */
    .tx-hero .md-button--primary {
      background-color: var(--md-primary-bg-color);
      color: hsla(193deg, 37%, 48%, 1);
      border-color: var(--md-primary-bg-color);
    }

    /* Invert hover and focus button states */
    .tx-hero .md-button:hover,
    .tx-hero .md-button:focus {
      background-color: var(--md-accent-fg-color);
      color: var(--md-default-bg-color);
      border-color: var(--md-accent-fg-color);
    }

    /* [tablet landscape +]: Display content and image next to each other */
    @media screen and (min-width: 60em) {

      /* Hide table of contents */
      .md-sidebar--secondary {
        display: none;
      }

      /* Use flex layout to align items */
      .tx-hero {
        display: flex;
        align-items: stretch;
        justify-items: space-between;
      }

      /* Increase bottom spacing and set dimensions */
      .tx-hero__content {
        max-width: 19rem;
        margin-top: 3.5rem;
        padding-bottom: 14vw;
      }

      /* Swap with teaser and set dimensions */
      .tx-hero__image {
        width: 38rem;
        order: 1;
        transform: translateX(4rem);
      }
    }

    /* [screen +]: Adjust spacing */
    @media screen and (min-width: 76.25em) {

      /* Hide navigation */
      .md-sidebar--primary {
        display: none;
      }

      /* Ensure the image aligns with the repository information */
      .tx-hero__image {
        transform: translateX(8rem);
      }
    }
  </style>

  <!-- Hero for landing page -->
  <section class="tx-container">
    <div class="md-grid md-typeset">
      <div class="tx-hero">

        <!-- Hero image -->
        <div class="tx-hero__image">
          <img src="assets/images/illustration.png">
        </div>

        <!-- Hero content -->
        <div class="tx-hero__content">
          <h1>Beautiful and functional project documentation</h1>
          <p>
            Create a static site to host the documentation of your Open Source
            or commercial project in a matter of minutes – hackable,
            mobile-ready, translated into 41 languages, client-side search.
          </p>
          <a
            href="{{ page.next_page.url | url }}"
            title="{{ page.next_page.title | striptags }}"
            class="md-button md-button--primary"
          >
            Get started
          </a>
          <a
            href="{{ config.repo_url }}"
            title="{{ lang.t('source.link.title') }}"
            class="md-button"
          >
            Go to GitHub
          </a>
        </div>
      </div>
    </div>
  </section>
{% endblock %}

<!-- Content -->
{% block content %}{% endblock %}

<!-- Application footer -->
{% block footer %}{% endblock %}
=======
{% extends "overrides/main.html" %}
>>>>>>> bceca437
<|MERGE_RESOLUTION|>--- conflicted
+++ resolved
@@ -20,7 +20,6 @@
   IN THE SOFTWARE.
 -->
 
-<<<<<<< HEAD
 {% extends "overrides/main.html" %}
 
 <!-- Render hero under tabs -->
@@ -48,7 +47,7 @@
     .tx-container {
       padding-top: 1rem;
       background:
-        url("data:image/svg+xml;utf8,<svg xmlns='http://www.w3.org/2000/svg' viewBox='0 0 1123 258'><path d='M1123.97,2.105c0.222,0 0,256.95 0,256.95l-1125.2,0l0,-48.177c0,0 15.954,4.645 54.489,4.645c116.177,0 196.902,-91.837 324.776,-91.837c120.62,0 113.834,45.468 254.071,45.468c140.237,0 214.262,-167.049 491.868,-167.049Z' style='fill: white' /></svg>") no-repeat bottom,
+        url("data:image/svg+xml;utf8,<svg xmlns='http://www.w3.org/2000/svg' viewBox='0 0 1123 258'><path d='M1124,2c0,0 0,256 0,256l-1125,0l0,-48c0,0 16,5 55,5c116,0 197,-92 325,-92c121,0 114,46 254,46c140,0 214,-167 572,-166Z' style='fill: white' /></svg>") no-repeat bottom,
         linear-gradient(
           to bottom,
           var(--md-primary-fg-color),
@@ -154,12 +153,8 @@
 
         <!-- Hero content -->
         <div class="tx-hero__content">
-          <h1>Beautiful and functional project documentation</h1>
-          <p>
-            Create a static site to host the documentation of your Open Source
-            or commercial project in a matter of minutes – hackable,
-            mobile-ready, translated into 41 languages, client-side search.
-          </p>
+          <h1>Technical documentation that just works</h1>
+          <p>{{ config.site_description }}. Set up in 5 minutes.</p>
           <a
             href="{{ page.next_page.url | url }}"
             title="{{ page.next_page.title | striptags }}"
@@ -184,7 +179,4 @@
 {% block content %}{% endblock %}
 
 <!-- Application footer -->
-{% block footer %}{% endblock %}
-=======
-{% extends "overrides/main.html" %}
->>>>>>> bceca437
+{% block footer %}{% endblock %}