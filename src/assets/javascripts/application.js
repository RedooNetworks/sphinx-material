/*
 * Copyright (c) 2016-2017 Martin Donath <martin.donath@squidfunk.com>
 *
 * Permission is hereby granted, free of charge, to any person obtaining a copy
 * of this software and associated documentation files (the "Software"), to
 * deal in the Software without restriction, including without limitation the
 * rights to use, copy, modify, merge, publish, distribute, sublicense, and/or
 * sell copies of the Software, and to permit persons to whom the Software is
 * furnished to do so, subject to the following conditions:
 *
 * The above copyright notice and this permission notice shall be included in
 * all copies or substantial portions of the Software.
 *
 * THE SOFTWARE IS PROVIDED "AS IS", WITHOUT WARRANTY OF ANY KIND, EXPRESS OR
 * IMPLIED, INCLUDING BUT NOT LIMITED TO THE WARRANTIES OF MERCHANTABILITY,
 * FITNESS FOR A PARTICULAR PURPOSE AND NON-INFRINGEMENT. IN NO EVENT SHALL THE
 * AUTHORS OR COPYRIGHT HOLDERS BE LIABLE FOR ANY CLAIM, DAMAGES OR OTHER
 * LIABILITY, WHETHER IN AN ACTION OF CONTRACT, TORT OR OTHERWISE, ARISING
 * FROM, OUT OF OR IN CONNECTION WITH THE SOFTWARE OR THE USE OR OTHER DEALINGS
 * IN THE SOFTWARE.
 */

import FastClick from "fastclick"
import Material from "./components/Material"

/* ----------------------------------------------------------------------------
 * Application
 * ------------------------------------------------------------------------- */

/**
 * Initialize Material for MkDocs
 *
 * @param {Object} config - Configuration
 */
function initialize(config) { // eslint-disable-line func-style

  /* Initialize Modernizr and FastClick */
  new Material.Event.Listener(document, "DOMContentLoaded", () => {
    if (!(document.body instanceof HTMLElement))
      throw new ReferenceError

    /* Attach FastClick to mitigate 300ms delay on touch devices */
    FastClick.attach(document.body)

    /* Test for iOS */
    Modernizr.addTest("ios", () => {
      return !!navigator.userAgent.match(/(iPad|iPhone|iPod)/g)
    })

    /* Wrap all data tables for better overflow scrolling */
    const tables = document.querySelectorAll("table:not([class])")
    Array.prototype.forEach.call(tables, table => {
      const wrap = (
        <div class="md-typeset__scrollwrap">
          <div class="md-typeset__table"></div>
        </div>
      )
      if (table.nextSibling) {
        table.parentNode.insertBefore(wrap, table.nextSibling)
      } else {
        table.parentNode.appendChild(wrap)
      }
      wrap.children[0].appendChild(table)
    })

    /* Force 1px scroll offset to trigger overflow scrolling */
    if (Modernizr.ios) {
      const scrollable = document.querySelectorAll("[data-md-scrollfix]")
      Array.prototype.forEach.call(scrollable, item => {
        item.addEventListener("touchstart", () => {
          const top = item.scrollTop

          /* We're at the top of the container */
          if (top === 0) {
            item.scrollTop = 1

            /* We're at the bottom of the container */
          } else if (top + item.offsetHeight === item.scrollHeight) {
            item.scrollTop = top - 1
          }
        })
      })
    }
  }).listen()

<<<<<<< HEAD
  /* Component: header shadow toggle */
  new Material.Event.MatchMedia("(min-width: 1220px)",
    new Material.Event.Listener(window, [
      "scroll", "resize", "orientationchange"
    ], new Material.Header.Shadow("[data-md-component=container]")))

  /* Component: tabs visibility toggle */
  new Material.Event.Listener(window, [
    "scroll", "resize", "orientationchange"
  ], new Material.Tabs.Toggle("[data-md-component=tabs]")).listen()

  /* Component: sidebar container */
  if (!Modernizr.csscalc)
    new Material.Event.MatchMedia("(min-width: 960px)",
      new Material.Event.Listener(window, [
        "resize", "orientationchange"
      ], new Material.Sidebar.Container("[data-md-component=container]")))

=======
>>>>>>> eb66e7f8
  /* Component: sidebar with navigation */
  new Material.Event.MatchMedia("(min-width: 1220px)",
    new Material.Event.Listener(window, [
      "scroll", "resize", "orientationchange"
    ], new Material.Sidebar.Position("[data-md-component=navigation]")))

  /* Component: sidebar with table of contents - register two separate
     listeners, as the offset at the top might change */
  new Material.Event.MatchMedia("(min-width: 960px) and (max-width: 1219px)",
    new Material.Event.Listener(window, [
      "scroll", "resize", "orientationchange"
    ], new Material.Sidebar.Position("[data-md-component=toc]")))
  new Material.Event.MatchMedia("(min-width: 1220px)",
    new Material.Event.Listener(window, [
      "scroll", "resize", "orientationchange"
    ], new Material.Sidebar.Position("[data-md-component=toc]")))

  /* Component: link blurring for table of contents */
  new Material.Event.MatchMedia("(min-width: 960px)",
    new Material.Event.Listener(window, "scroll",
      new Material.Nav.Blur("[data-md-component=toc] [href]")))

  /* Component: collapsible elements for navigation */
  const collapsibles =
    document.querySelectorAll("[data-md-component=collapsible]")
  Array.prototype.forEach.call(collapsibles, collapse => {
    new Material.Event.MatchMedia("(min-width: 1220px)",
      new Material.Event.Listener(collapse.previousElementSibling, "click",
        new Material.Nav.Collapse(collapse)))
  })

  /* Component: active pane monitor for iOS scrolling fixes */
  new Material.Event.MatchMedia("(max-width: 1219px)",
    new Material.Event.Listener(
      "[data-md-component=navigation] [data-md-toggle]", "change",
        new Material.Nav.Scrolling("[data-md-component=navigation] nav")))

  /* Component: search body lock for mobile */
  new Material.Event.MatchMedia("(max-width: 959px)",
    new Material.Event.Listener("[data-md-toggle=search]", "change",
      new Material.Search.Lock("[data-md-toggle=search]")))

  /* Component: search results */
  new Material.Event.Listener("[data-md-component=query]", [
    "focus", "keyup"
  ], new Material.Search.Result("[data-md-component=result]", () => {
    return fetch(`${config.url.base}/mkdocs/search_index.json`, {
      credentials: "same-origin"
    }).then(response => response.json())
      .then(data => {
        return data.docs.map(doc => {
          doc.location = config.url.base + doc.location
          return doc
        })
      })
  })).listen()

  /* Listener: prevent touches on overlay if navigation is active */
  new Material.Event.MatchMedia("(max-width: 1219px)",
    new Material.Event.Listener("[data-md-component=overlay]", "touchstart",
      ev => ev.preventDefault()))

  /* Listener: close drawer when anchor links are clicked */
  new Material.Event.MatchMedia("(max-width: 959px)",
    new Material.Event.Listener("[data-md-component=navigation] [href^='#']",
      "click", () => {
        const toggle = document.querySelector("[data-md-toggle=drawer]")
        if (!(toggle instanceof HTMLInputElement))
          throw new ReferenceError
        if (toggle.checked) {
          toggle.checked = false
          toggle.dispatchEvent(new CustomEvent("change"))
        }
      }))

  /* Listener: focus input after opening search */
  new Material.Event.Listener("[data-md-toggle=search]", "change", ev => {
    setTimeout(toggle => {
      if (!(toggle instanceof HTMLInputElement))
        throw new ReferenceError
      if (toggle.checked) {
        const query = document.querySelector("[data-md-component=query]")
        if (!(query instanceof HTMLInputElement))
          throw new ReferenceError
        query.focus()
      }
    }, 400, ev.target)
  }).listen()

  /* Listener: open search on focus */
  new Material.Event.MatchMedia("(min-width: 960px)",
    new Material.Event.Listener("[data-md-component=query]", "focus", () => {
      const toggle = document.querySelector("[data-md-toggle=search]")
      if (!(toggle instanceof HTMLInputElement))
        throw new ReferenceError
      if (!toggle.checked) {
        toggle.checked = true
        toggle.dispatchEvent(new CustomEvent("change"))
      }
    }))

  /* Listener: close search when clicking outside */
  new Material.Event.MatchMedia("(min-width: 960px)",
    new Material.Event.Listener(document.body, "click", () => {
      const toggle = document.querySelector("[data-md-toggle=search]")
      if (!(toggle instanceof HTMLInputElement))
        throw new ReferenceError
      if (toggle.checked) {
        toggle.checked = false
        toggle.dispatchEvent(new CustomEvent("change"))
      }
    }))

  /* Listener: disable search when ESC key is pressed */
  new Material.Event.Listener(window, "keyup", ev => {
    const code = ev.keyCode || ev.which
    if (code === 27) {
      const toggle = document.querySelector("[data-md-toggle=search]")
      if (!(toggle instanceof HTMLInputElement))
        throw new ReferenceError
      if (toggle.checked) {
        toggle.checked = false
        toggle.dispatchEvent(new CustomEvent("change"))
        const query = document.querySelector("[data-md-component=query]")
        if (!(query instanceof HTMLInputElement))
          throw new ReferenceError
        query.focus()
      }
    }
  }).listen()

  /* Listener: fix unclickable toggle due to blur handler */
  new Material.Event.MatchMedia("(min-width: 960px)",
    new Material.Event.Listener("[data-md-toggle=search]", "click",
      ev => ev.stopPropagation()))

  /* Listener: prevent search from closing when clicking */
  new Material.Event.MatchMedia("(min-width: 960px)",
    new Material.Event.Listener("[data-md-component=search]", "click",
      ev => ev.stopPropagation()))

  /* Retrieve facts for the given repository type */
  ;(() => {
    const el = document.querySelector("[data-md-source]")
    if (!el)
      return Promise.resolve([])
    else if (!(el instanceof HTMLAnchorElement))
      throw new ReferenceError
    switch (el.dataset.mdSource) {
      case "github": return new Material.Source.Adapter.GitHub(el).fetch()
      default: return Promise.resolve([])
    }

  /* Render repository information */
  })().then(facts => {
    const sources = document.querySelectorAll("[data-md-source]")
    Array.prototype.forEach.call(sources, source => {
      new Material.Source.Repository(source)
        .initialize(facts)
    })
  })
}

/* ----------------------------------------------------------------------------
 * Exports
 * ------------------------------------------------------------------------- */

export {
  initialize
}<|MERGE_RESOLUTION|>--- conflicted
+++ resolved
@@ -83,7 +83,6 @@
     }
   }).listen()
 
-<<<<<<< HEAD
   /* Component: header shadow toggle */
   new Material.Event.MatchMedia("(min-width: 1220px)",
     new Material.Event.Listener(window, [
@@ -95,15 +94,6 @@
     "scroll", "resize", "orientationchange"
   ], new Material.Tabs.Toggle("[data-md-component=tabs]")).listen()
 
-  /* Component: sidebar container */
-  if (!Modernizr.csscalc)
-    new Material.Event.MatchMedia("(min-width: 960px)",
-      new Material.Event.Listener(window, [
-        "resize", "orientationchange"
-      ], new Material.Sidebar.Container("[data-md-component=container]")))
-
-=======
->>>>>>> eb66e7f8
   /* Component: sidebar with navigation */
   new Material.Event.MatchMedia("(min-width: 1220px)",
     new Material.Event.Listener(window, [
