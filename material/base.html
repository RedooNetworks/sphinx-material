{% import "partials/language.html" as lang %}
<!DOCTYPE html>
<html class="no-js">
  <head>
    {% block site_meta %}
      <meta charset="utf-8">
      <meta name="viewport" content="width=device-width,initial-scale=1">
      {% if config.site_description %}
        <meta name="description" content="{{ config.site_description }}">
      {% endif %}
      {% if page.canonical_url %}
        <link rel="canonical" href="{{ page.canonical_url }}">
      {% endif %}
      {% if config.site_author %}
        <meta name="author" content="{{ config.site_author }}">
      {% endif %}
      {% if config.site_favicon %}
        <link rel="shortcut icon" href="{{ base_url }}/{{ config.site_favicon }}">
      {% else %}
        <link rel="shortcut icon" href="{{ base_url }}/assets/images/favicon.ico">
      {% endif %}
      <meta name="generator" content="mkdocs+mkdocs-material#1.0.3">
    {% endblock %}
    {% block htmltitle %}
      {% if page.title %}
        <title>{{ page.title }} - {{ config.site_name }}</title>
      {% elif config.site_description %}
        <title>{{ config.site_name }} - {{ config.site_description }}</title>
      {% else %}
        <title>{{ config.site_name }}</title>
      {% endif %}
    {% endblock %}
    {% block libs %}
      <script src="{{ base_url }}/assets/javascripts/modernizr-facb31f4a3.js"></script>
    {% endblock %}
    {% block fonts %}
      {% if config.extra.font != "none" %}
        {% set text = config.extra.get("font", {}).text | default("Roboto") %}
        {% set code = config.extra.get("font", {}).code
                    | default("Roboto Mono") %}
        {% set font = text + ':300,400,400i,700|' + code | replace(' ', '+') %}
        <link rel="stylesheet" href="https://fonts.googleapis.com/css?family={{ font }}">
        <style>body,input{font-family:"{{ text }}","Helvetica Neue",Helvetica,Arial,sans-serif}code,kbd,pre{font-family:"{{ code }}","Courier New",Courier,monospace}</style>
      {% endif %}
      <link rel="stylesheet" href="https://fonts.googleapis.com/icon?family=Material+Icons">
    {% endblock %}
    {% block styles %}
<<<<<<< HEAD
      <link rel="stylesheet" href="{{ base_url }}/assets/stylesheets/application-9b2df9daf6.css">
=======
      <link rel="stylesheet" href="{{ base_url }}/assets/stylesheets/application-f1dc02faf5.css">
>>>>>>> c3231f1a
      {% if config.extra.palette %}
        <link rel="stylesheet" href="{{ base_url }}/assets/stylesheets/application-02ce7adcc2.palette.css">
      {% endif %}
      {% for path in extra_css %}
        <link rel="stylesheet" href="{{ path }}">
      {% endfor %}
    {% endblock %}
    {% block extrahead %}{% endblock %}
  </head>
  {% set palette = config.extra.get("palette", {}) %}
  {% set primary = palette.primary | replace(" ", "-") | lower %}
  {% set accent  = palette.accent  | replace(" ", "-") | lower %}
  {% if primary or accent %}
    <body data-md-color-primary="{{ primary }}" data-md-color-accent="{{ accent }}">
  {% else %}
    <body>
  {% endif %}
    <svg class="md-svg">
      <defs>
        {% set platform = config.extra.repo_icon or config.repo_url %}
        {% if "github" in platform %}
          {% include "assets/images/icons/github-1da075986e.svg" %}
        {% elif "gitlab" in platform %}
          {% include "assets/images/icons/gitlab-5ad3f9f9e5.svg" %}
        {% elif "bitbucket" in platform %}
          {% include "assets/images/icons/bitbucket-670608a71a.svg" %}
        {% endif %}
      </defs>
    </svg>
    <input class="md-toggle" data-md-toggle="drawer" type="checkbox" id="drawer">
    <input class="md-toggle" data-md-toggle="search" type="checkbox" id="search">
    <label class="md-overlay" data-md-component="overlay" for="drawer"></label>
    {% block header %}
      {% include "partials/header.html" %}
    {% endblock %}
    <div class="md-container">
      {% set feature = config.extra.get("feature", {}) %}
      {% if feature.tabs %}
        {% include "partials/tabs.html" %}
      {% endif %}
      <main class="md-main">
        <div class="md-main__inner md-grid" data-md-component="container">
          {% block site_nav %}
            {% if nav %}
              <div class="md-sidebar md-sidebar--primary" data-md-component="navigation">
                <div class="md-sidebar__scrollwrap">
                  <div class="md-sidebar__inner">
                    {% include "partials/nav.html" %}
                  </div>
                </div>
              </div>
            {% endif %}
            {% if page.toc %}
              <div class="md-sidebar md-sidebar--secondary" data-md-component="toc">
                <div class="md-sidebar__scrollwrap">
                  <div class="md-sidebar__inner">
                    {% include "partials/toc.html" %}
                  </div>
                </div>
              </div>
            {% endif %}
          {% endblock %}
          <div class="md-content">
            <article class="md-content__inner md-typeset">
               {% if config.edit_uri %}
                 <a href="{{ page.edit_url }}" title="{{ lang.t('edit.link.title') }}" class="md-icon md-content__edit">edit</a>
               {% endif %}
              {% block content %}
                {% if not "\x3ch1 id=" in page.content %}
                  <h1>{{ page.title | default(config.site_name, true)}}</h1>
                {% endif %}
                {{ page.content }}
              {% endblock %}
            </article>
          </div>
        </div>
      </main>
      {% block footer %}
        {% include "partials/footer.html" %}
      {% endblock %}
    </div>
    {% block scripts %}
<<<<<<< HEAD
      <script src="{{ base_url }}/assets/javascripts/application-62dc17fe98.js"></script>
=======
      <script src="{{ base_url }}/assets/javascripts/application-7f35cda7dd.js"></script>
>>>>>>> c3231f1a
      <script>var config={url:{base:"{{ base_url }}"}},app=new Application(config);app.initialize()</script>
      {% for path in extra_javascript %}
        <script src="{{ path }}"></script>
      {% endfor %}
    {% endblock %}
    {% block analytics %}
      {% if config.google_analytics %}
      <script>!function(e,t,a,n,o,c,i){e.GoogleAnalyticsObject=o,e[o]=e[o]||function(){(e[o].q=e[o].q||[]).push(arguments)},e[o].l=1*new Date,c=t.createElement(a),i=t.getElementsByTagName(a)[0],c.async=1,c.src=n,i.parentNode.insertBefore(c,i)}(window,document,"script","https://www.google-analytics.com/analytics.js","ga"),ga("create","{{ config.google_analytics[0] }}","{{ config.google_analytics[1] }}"),ga("set","anonymizeIp",!0),ga("send","pageview");var links=document.getElementsByTagName("a");Array.prototype.map.call(links,function(e){e.host!=document.location.host&&e.addEventListener("click",function(){var t=e.getAttribute("data-md-action")||"follow";ga("send","event","outbound",t,e.href)})});var query=document.forms.search.query;query.addEventListener("blur",function(){if(this.value){var e=document.location.pathname;ga("send","pageview",e+"?q="+this.value)}})</script>
      {% endif %}
    {% endblock %}
  </body>
</html><|MERGE_RESOLUTION|>--- conflicted
+++ resolved
@@ -45,11 +45,7 @@
       <link rel="stylesheet" href="https://fonts.googleapis.com/icon?family=Material+Icons">
     {% endblock %}
     {% block styles %}
-<<<<<<< HEAD
-      <link rel="stylesheet" href="{{ base_url }}/assets/stylesheets/application-9b2df9daf6.css">
-=======
-      <link rel="stylesheet" href="{{ base_url }}/assets/stylesheets/application-f1dc02faf5.css">
->>>>>>> c3231f1a
+      <link rel="stylesheet" href="{{ base_url }}/assets/stylesheets/application-d970c8bd45.css">
       {% if config.extra.palette %}
         <link rel="stylesheet" href="{{ base_url }}/assets/stylesheets/application-02ce7adcc2.palette.css">
       {% endif %}
@@ -132,11 +128,7 @@
       {% endblock %}
     </div>
     {% block scripts %}
-<<<<<<< HEAD
       <script src="{{ base_url }}/assets/javascripts/application-62dc17fe98.js"></script>
-=======
-      <script src="{{ base_url }}/assets/javascripts/application-7f35cda7dd.js"></script>
->>>>>>> c3231f1a
       <script>var config={url:{base:"{{ base_url }}"}},app=new Application(config);app.initialize()</script>
       {% for path in extra_javascript %}
         <script src="{{ path }}"></script>
