--- conflicted
+++ resolved
@@ -149,8 +149,7 @@
       {% endblock %}
     </div>
     {% block scripts %}
-<<<<<<< HEAD
-      <script src="{{ base_url }}/assets/javascripts/application-1906b41020.js"></script>
+      <script src="{{ base_url }}/assets/javascripts/application-e3caa82af6.js"></script>
       {% set languages = lang.t('search.languages').split(",") %}
       {% if languages | length and languages[0] != "" %}
         {% set path = base_url + "/assets/javascripts/lunr" %}
@@ -164,9 +163,6 @@
           <script src="{{ path }}/lunr.multi.js"></script>
         {% endif %}
       {% endif %}
-=======
-      <script src="{{ base_url }}/assets/javascripts/application-6a09300d7e.js"></script>
->>>>>>> d40f6ce6
       <script>app.initialize({url:{base:"{{ base_url }}"}})</script>
       {% for path in extra_javascript %}
         <script src="{{ path }}"></script>
