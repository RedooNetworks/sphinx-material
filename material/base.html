{% import "partials/language.html" as lang %}
<!DOCTYPE html>
<html class="no-js">
  <head>
    {% block site_meta %}
      <meta charset="utf-8">
      <meta name="viewport" content="width=device-width,initial-scale=1">
      {% if config.site_description %}
        <meta name="description" content="{{ config.site_description }}">
      {% endif %}
      {% if page.canonical_url %}
        <link rel="canonical" href="{{ page.canonical_url }}">
      {% endif %}
      {% if config.site_author %}
        <meta name="author" content="{{ config.site_author }}">
      {% endif %}
      {% if config.site_favicon %}
        <link rel="shortcut icon" href="{{ base_url }}/{{ config.site_favicon }}">
      {% else %}
        <link rel="shortcut icon" href="{{ base_url }}/assets/images/favicon.ico">
      {% endif %}
      <meta name="generator" content="mkdocs+mkdocs-material#1.0.3">
    {% endblock %}
    {% block htmltitle %}
      {% if page.title %}
        <title>{{ page.title }} - {{ config.site_name }}</title>
      {% elif config.site_description %}
        <title>{{ config.site_name }} - {{ config.site_description }}</title>
      {% else %}
        <title>{{ config.site_name }}</title>
      {% endif %}
    {% endblock %}
    {% block libs %}
      <script src="{{ base_url }}/assets/javascripts/modernizr-facb31f4a3.js"></script>
    {% endblock %}
    {% block fonts %}
      {% if config.extra.font != "none" %}
        {% set text = config.extra.get("font", {}).text | default("Roboto") %}
        {% set code = config.extra.get("font", {}).code
                    | default("Roboto Mono") %}
        {% set font = text + ':300,400,400i,700|' + code | replace(' ', '+') %}
        <link rel="stylesheet" href="https://fonts.googleapis.com/css?family={{ font }}">
        <style>body,input{font-family:"{{ text }}","Helvetica Neue",Helvetica,Arial,sans-serif}code,kbd,pre{font-family:"{{ code }}","Courier New",Courier,monospace}</style>
      {% endif %}
      <link rel="stylesheet" href="https://fonts.googleapis.com/icon?family=Material+Icons">
    {% endblock %}
    {% block styles %}
<<<<<<< HEAD
      <link rel="stylesheet" href="{{ base_url }}/assets/stylesheets/application-fe760eefaa.css">
=======
      <link rel="stylesheet" href="{{ base_url }}/assets/stylesheets/application-bc099a55ca.css">
>>>>>>> 758ae36c
      {% if config.extra.palette %}
        <link rel="stylesheet" href="{{ base_url }}/assets/stylesheets/application-02ce7adcc2.palette.css">
      {% endif %}
      {% for path in extra_css %}
        <link rel="stylesheet" href="{{ path }}">
      {% endfor %}
    {% endblock %}
    {% block extrahead %}{% endblock %}
  </head>
  {% set palette = config.extra.get("palette", {}) %}
  {% set primary = palette.primary | replace(" ", "-") | lower %}
  {% set accent  = palette.accent  | replace(" ", "-") | lower %}
  {% if primary or accent %}
    <body data-md-color-primary="{{ primary }}" data-md-color-accent="{{ accent }}">
  {% else %}
    <body>
  {% endif %}
    <svg class="md-svg">
      <defs>
        {% set platform = config.extra.repo_icon or config.repo_url %}
        {% if "github" in platform %}
          {% include "assets/images/icons/github-1da075986e.svg" %}
        {% elif "gitlab" in platform %}
          {% include "assets/images/icons/gitlab-5ad3f9f9e5.svg" %}
        {% elif "bitbucket" in platform %}
          {% include "assets/images/icons/bitbucket-670608a71a.svg" %}
        {% endif %}
      </defs>
    </svg>
    <input class="md-toggle" data-md-toggle="drawer" type="checkbox" id="drawer">
    <input class="md-toggle" data-md-toggle="search" type="checkbox" id="search">
    <label class="md-overlay" data-md-component="overlay" for="drawer"></label>
    {% block header %}
      {% include "partials/header.html" %}
    {% endblock %}
    <div class="md-container">
      {% set feature = config.extra.get("feature", {}) %}
      {% if feature.tabs %}
        {% include "partials/tabs.html" %}
      {% endif %}
      <main class="md-main">
        <div class="md-main__inner md-grid" data-md-component="container">
          {% block site_nav %}
            {% if nav %}
              <div class="md-sidebar md-sidebar--primary" data-md-component="navigation">
                <div class="md-sidebar__scrollwrap">
                  <div class="md-sidebar__inner">
                    {% include "partials/nav.html" %}
                  </div>
                </div>
              </div>
            {% endif %}
            {% if page.toc %}
              <div class="md-sidebar md-sidebar--secondary" data-md-component="toc">
                <div class="md-sidebar__scrollwrap">
                  <div class="md-sidebar__inner">
                    {% include "partials/toc.html" %}
                  </div>
                </div>
              </div>
            {% endif %}
          {% endblock %}
          <div class="md-content">
            <article class="md-content__inner md-typeset">
               {% if config.edit_uri %}
                 <a href="{{ page.edit_url }}" title="{{ lang.t('edit.link.title') }}" class="md-icon md-content__edit">edit</a>
               {% endif %}
              {% block content %}
                {% if not "\x3ch1 id=" in page.content %}
                  <h1>{{ page.title | default(config.site_name, true)}}</h1>
                {% endif %}
                {{ page.content }}
              {% endblock %}
            </article>
          </div>
        </div>
      </main>
      {% block footer %}
        {% include "partials/footer.html" %}
      {% endblock %}
    </div>
    {% block scripts %}
      <script src="{{ base_url }}/assets/javascripts/application-adb933686d.js"></script>
      <script>var config={url:{base:"{{ base_url }}"}},app=new Application(config);app.initialize()</script>
      {% for path in extra_javascript %}
        <script src="{{ path }}"></script>
      {% endfor %}
    {% endblock %}
    {% block analytics %}
      {% if config.google_analytics %}
      <script>!function(e,t,a,n,o,c,i){e.GoogleAnalyticsObject=o,e[o]=e[o]||function(){(e[o].q=e[o].q||[]).push(arguments)},e[o].l=1*new Date,c=t.createElement(a),i=t.getElementsByTagName(a)[0],c.async=1,c.src=n,i.parentNode.insertBefore(c,i)}(window,document,"script","https://www.google-analytics.com/analytics.js","ga"),ga("create","{{ config.google_analytics[0] }}","{{ config.google_analytics[1] }}"),ga("set","anonymizeIp",!0),ga("send","pageview");var links=document.getElementsByTagName("a");Array.prototype.map.call(links,function(e){e.host!=document.location.host&&e.addEventListener("click",function(){var t=e.getAttribute("data-md-action")||"follow";ga("send","event","outbound",t,e.href)})});var query=document.forms.search.query;query.addEventListener("blur",function(){if(this.value){var e=document.location.pathname;ga("send","pageview",e+"?q="+this.value)}})</script>
      {% endif %}
    {% endblock %}
  </body>
</html><|MERGE_RESOLUTION|>--- conflicted
+++ resolved
@@ -45,11 +45,7 @@
       <link rel="stylesheet" href="https://fonts.googleapis.com/icon?family=Material+Icons">
     {% endblock %}
     {% block styles %}
-<<<<<<< HEAD
-      <link rel="stylesheet" href="{{ base_url }}/assets/stylesheets/application-fe760eefaa.css">
-=======
-      <link rel="stylesheet" href="{{ base_url }}/assets/stylesheets/application-bc099a55ca.css">
->>>>>>> 758ae36c
+      <link rel="stylesheet" href="{{ base_url }}/assets/stylesheets/application-d548d09cd7.css">
       {% if config.extra.palette %}
         <link rel="stylesheet" href="{{ base_url }}/assets/stylesheets/application-02ce7adcc2.palette.css">
       {% endif %}
