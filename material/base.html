--- conflicted
+++ resolved
@@ -41,11 +41,7 @@
       {% endif %}
     {% endblock %}
     {% block styles %}
-<<<<<<< HEAD
-      <link rel="stylesheet" href="{{ 'assets/stylesheets/main.ff613c55.min.css' | url }}">
-=======
-      <link rel="stylesheet" href="{{ 'assets/stylesheets/main.d5ade484.min.css' | url }}">
->>>>>>> 82f2a0af
+      <link rel="stylesheet" href="{{ 'assets/stylesheets/main.c0b4f1f4.min.css' | url }}">
       {% if palette.primary or palette.accent %}
         <link rel="stylesheet" href="{{ 'assets/stylesheets/palette.85bb4ebe.min.css' | url }}">
       {% endif %}
